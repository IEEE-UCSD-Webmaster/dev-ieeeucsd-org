[
  {
    "name": "Join",
    "path": "/join"
  },
  {
    "name": "Events",
    "path": "/events"
  },
  {
    "name": "Projects",
<<<<<<< HEAD
    "path": "/projects",
    "subpages": [
      {
        "name": "Quarterly Project",
        "path": "/projects/quarterly"
      },
      {
        "name": "Robocup",
        "path": "/projects/robocup"
      },
      {
        "name": "Supercomputing",
        "path": "https://supercomputing-club.sdsc.edu/"
      },
      {
        "name": "Signal Processing",
        "path": "/projects/signal"
      }
    ]
=======
    "path": "/projects"
>>>>>>> a79e6291
  },
  {
    "name": "Board",
    "path": "/board"
  },
  {
    "name": "Find Us",
    "path": "/find"
  },
  {
<<<<<<< HEAD
    "name": "Online Store",
    "path": "/online-store"
=======
    "name": "Dashboard",
    "path": "/dashboard"
>>>>>>> a79e6291
  }
]<|MERGE_RESOLUTION|>--- conflicted
+++ resolved
@@ -9,7 +9,6 @@
   },
   {
     "name": "Projects",
-<<<<<<< HEAD
     "path": "/projects",
     "subpages": [
       {
@@ -29,9 +28,6 @@
         "path": "/projects/signal"
       }
     ]
-=======
-    "path": "/projects"
->>>>>>> a79e6291
   },
   {
     "name": "Board",
@@ -42,12 +38,7 @@
     "path": "/find"
   },
   {
-<<<<<<< HEAD
-    "name": "Online Store",
-    "path": "/online-store"
-=======
     "name": "Dashboard",
     "path": "/dashboard"
->>>>>>> a79e6291
   }
 ]